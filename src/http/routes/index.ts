--- conflicted
+++ resolved
@@ -1,196 +1,8 @@
-<<<<<<< HEAD
-import './gift/gift_all';
-import './gift/gift_id';
+import './status/status';
+import './gift/gift_get';
+import './gift/gift_post';
+import './gift/gift_put';
+import './gift/gift_delete';
 import './player/player';
-=======
-import { server } from '@root/src';
-import { Gift } from '@root/src/models/gift';
-import { Player } from '@root/src/models/player';
-import type { RouteMap } from '@root/src/types';
-
-const routes: RouteMap = {
-  GET: {
-    '/api/status': async (_, res) => {
-      const start = performance.now();
-      const latency = performance.now() - start;
-
-      res.writeHead(200, { 'Content-Type': 'application/json' });
-      res.end(
-        JSON.stringify({
-          playerOnline: server.clientsCount,
-          APILatencyMs: latency.toFixed(2),
-          WSSLatencyMs: server.getGlobalLatency()
-            ? server.getGlobalLatency()!.toFixed(2)
-            : null,
-        })
-      );
-    },
-    '/api/gift': async (_, res) => {
-      try {
-        const gifts = await Gift.find().lean();
-        res.writeHead(200, { 'Content-Type': 'application/json' });
-        res.end(JSON.stringify({ success: true, gifts }));
-      } catch (err) {
-        console.error('Error fetching gifts:', err);
-        res.writeHead(500, { 'Content-Type': 'application/json' });
-        res.end(JSON.stringify({ success: false, error: 'Server error' }));
-      }
-    },
-    '/api/gift/:id': async (req, res) => {
-      const { id } = req.params;
-      try {
-        const gift = await Gift.findOne({ id: id }).lean();
-        console.log(gift);
-        if (!gift) {
-          res.writeHead(404, { 'Content-Type': 'application/json' });
-          res.end(JSON.stringify({ success: false, error: 'Gift not found' }));
-          return;
-        }
-        res.writeHead(200, { 'Content-Type': 'application/json' });
-        res.end(JSON.stringify({ success: true, gift }));
-      } catch (err) {
-        console.error('Error fetching gift:', err);
-        res.writeHead(500, { 'Content-Type': 'application/json' });
-        res.end(JSON.stringify({ success: false, error: 'Server error' }));
-      }
-    },
-    '/api/player': async (req, res) => {
-      try {
-        const players = await Player.find().lean();
-        res.writeHead(200, { 'Content-Type': 'application/json' });
-        res.end(JSON.stringify({ success: true, players }));
-      } catch (err) {
-        console.error('Error fetching players:', err);
-        res.writeHead(500, { 'Content-Type': 'application/json' });
-        res.end(JSON.stringify({ success: false, error: 'Server error' }));
-      }
-    },
-    '/api/player/:id': async (req, res) => {
-      const { id } = req.params;
-      try {
-        const player = await Player.findOne({ id: id }).lean();
-        if (!player) {
-          res.writeHead(404, { 'Content-Type': 'application/json' });
-          res.end(
-            JSON.stringify({ success: false, error: 'Player not found' })
-          );
-          return;
-        }
-        res.writeHead(200, { 'Content-Type': 'application/json' });
-        res.end(JSON.stringify({ success: true, player }));
-      } catch (err) {
-        console.error('Error fetching player:', err);
-        res.writeHead(500, { 'Content-Type': 'application/json' });
-        res.end(JSON.stringify({ success: false, error: 'Server error' }));
-      }
-    },
-  },
-  POST: {
-    '/api/gift': async (req, res) => {
-      try {
-        const body = req.body;
-        console.log(body);
-
-        const gift = new Gift(body);
-        await gift.save();
-
-        res.writeHead(201, { 'Content-Type': 'application/json' });
-        res.end(JSON.stringify({ success: true, gift }));
-      } catch (err) {
-        console.error('Error creating gift:', err);
-        res.writeHead(400, { 'Content-Type': 'application/json' });
-        res.end(JSON.stringify({ success: false, error: 'Invalid gift data' }));
-      }
-    },
-  },
-  PUT: {
-    '/api/gift/:id': async (req, res) => {
-      const { id } = req.params;
-      try {
-        const buffers: Buffer[] = [];
-        for await (const chunk of req) {
-          buffers.push(chunk);
-        }
-        const body = JSON.parse(Buffer.concat(buffers).toString());
-
-        const result = await Gift.updateOne({ id: id }, body);
-        if (result.matchedCount === 0) {
-          res.writeHead(404, { 'Content-Type': 'application/json' });
-          res.end(JSON.stringify({ success: false, error: 'Gift not found' }));
-          return;
-        }
-      } catch (err) {
-        console.error('Error updating gift:', err);
-        res.writeHead(500, { 'Content-Type': 'application/json' });
-        res.end(JSON.stringify({ success: false, error: 'Server error' }));
-      }
-      res.writeHead(200, { 'Content-Type': 'application/json' });
-      res.end(JSON.stringify({ success: true }));
-    },
-    '/api/player/:id': async (req, res) => {
-      const { id } = req.params;
-      try {
-        const buffers: Buffer[] = [];
-        for await (const chunk of req) {
-          buffers.push(chunk);
-        }
-        const body = JSON.parse(Buffer.concat(buffers).toString());
-        const result = await Player.updateOne({ id: id }, body);
-        if (result.matchedCount === 0) {
-          res.writeHead(404, { 'Content-Type': 'application/json' });
-          res.end(
-            JSON.stringify({ success: false, error: 'Player not found' })
-          );
-          return;
-        }
-      } catch (err) {
-        console.error('Error updating player:', err);
-        res.writeHead(500, { 'Content-Type': 'application/json' });
-        res.end(JSON.stringify({ success: false, error: 'Server error' }));
-      }
-      res.writeHead(200, { 'Content-Type': 'application/json' });
-      res.end(JSON.stringify({ success: true }));
-    },
-  },
-  DELETE: {
-    '/api/gift/:id': async (req, res) => {
-      const { id } = req.params;
-      try {
-        const result = await Gift.deleteOne({ id: id });
-        if (result.deletedCount === 0) {
-          res.writeHead(404, { 'Content-Type': 'application/json' });
-          res.end(JSON.stringify({ success: false, error: 'Gift not found' }));
-          return;
-        }
-        res.writeHead(200, { 'Content-Type': 'application/json' });
-        res.end(JSON.stringify({ success: true }));
-      } catch (err) {
-        console.error('Error deleting gift:', err);
-        res.writeHead(500, { 'Content-Type': 'application/json' });
-        res.end(JSON.stringify({ success: false, error: 'Server error' }));
-      }
-    },
-    '/api/player/:id': async (req, res) => {
-      const { id } = req.params;
-      try {
-        const result = await Player.deleteOne({ id: id });
-        if (result.deletedCount === 0) {
-          res.writeHead(404, { 'Content-Type': 'application/json' });
-          res.end(
-            JSON.stringify({ success: false, error: 'Player not found' })
-          );
-          return;
-        }
-        res.writeHead(200, { 'Content-Type': 'application/json' });
-        res.end(JSON.stringify({ success: true }));
-      } catch (err) {
-        console.error('Error deleting player:', err);
-        res.writeHead(500, { 'Content-Type': 'application/json' });
-        res.end(JSON.stringify({ success: false, error: 'Server error' }));
-      }
-    },
-  },
-};
-
-export default routes;
->>>>>>> 67c69c57
+import './player/player_put';
+import './player/player_delete';