{
  "name": "psdk_online",
  "version": "0.0.2",
  "main": "src/index.ts",
  "type": "commonjs",
  "scripts": {
    "start": "ts-node -r tsconfig-paths/register src/index.ts",
    "install:doc": "npm install --save-dev typedoc jsdoc tsdoc",
    "generate:doc": "npx typedoc --out docs \"src/**/*.ts\""
  },
  "keywords": [],
  "author": "Ota",
  "license": "MIT",
<<<<<<< HEAD
  "description": "A random project for randoms",
=======
  "description": "PSDK-Online offers a dynamic and interactive environment that allows PSDK games players to connect",
>>>>>>> 05a1433d
  "devDependencies": {
    "@types/jsonwebtoken": "^9.0.8",
    "@types/mongoose": "^5.11.96",
    "@types/node": "^24.3.1",
    "@types/ws": "^8.5.13",
    "dotenv": "^17.0.1",
    "ts-node": "^10.9.2",
    "tsconfig-paths": "^4.2.0",
    "typescript": "^5.7.3"
  },
  "dependencies": {
    "jsonwebtoken": "^9.0.2",
    "mongoose": "^8.9.6",
    "ws": "^8.18.0",
    "zod": "^3.24.3"
  }
}<|MERGE_RESOLUTION|>--- conflicted
+++ resolved
@@ -11,11 +11,7 @@
   "keywords": [],
   "author": "Ota",
   "license": "MIT",
-<<<<<<< HEAD
-  "description": "A random project for randoms",
-=======
   "description": "PSDK-Online offers a dynamic and interactive environment that allows PSDK games players to connect",
->>>>>>> 05a1433d
   "devDependencies": {
     "@types/jsonwebtoken": "^9.0.8",
     "@types/mongoose": "^5.11.96",
